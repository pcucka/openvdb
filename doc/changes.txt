--- conflicted
+++ resolved
@@ -16,6 +16,9 @@
 New features:
 - Added @vdblink{tree::Tree::nodeCount,Tree::nodeCount}, which counts
   the number and type of nodes in a tree very efficiently.
+- Added new @vdblink::tree::RootNode::addChild() RootNode::addChild@endlink and
+  @vdblink::tree::InternalNode::addChild() InternalNode::addChild@endlink methods to
+  allow the insertion of child nodes directly.
 
 @par
 Improvements:
@@ -30,18 +33,12 @@
 - Improvements to OpenVDB's CMake module setup order in regards to CMake
   policy, minimum version and project calls.
 - Replaced occurrences of boost::scoped_array with std::unique_ptr.
-<<<<<<< HEAD
-- Added new @vdblink::tree::RootNode::addChild() RootNode::addChild@endlink and
-  @vdblink::tree::InternalNode::addChild() InternalNode::addChild@endlink methods to
-  allow the insertion of child elements directly.
-=======
 - Added an OPENVDB_SIMD option to CMake to optionally define SSE4.2 and
   AVX compiler flags, this is switched off by default.
 - Made various small changes to improve Visual Studio compatiblity and
   deprecate some logic for compilers older than Visual Studio&nbsp;2017.
 - Standardized CMake install locations using GNUInstallDirs
   <I>[Contributed&nbsp;by&nbsp;David&nbsp;Aguilar]</I>
->>>>>>> 26741415
 
 @par
 Bug fixes:
